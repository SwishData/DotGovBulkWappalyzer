# Mass Wappalyzer

Run [Wappalyzer](https://github.com/aliasio/wappalyzer) asynchronously on a list of URLs and generate a Excel file containing all results.   

The generated Excel file will have 2 sheets.  

First sheet contains one column per technology seen and one row per analyzed website, additionnaly, a `"Urls"` and `"Last_Url"` column will aways be present.   

Second sheet contains one column per analyzed website and one row per seen technology.    

CSV and JSON format are also supported.   

Cells will always contains Wappalyzer informations in a human readable manner.   

### Install

Install **Python module**  

    python3 -m pip install git+https://github.com/tristanlatr/MassWappalyzer.git

### Requirements

- **None** If you enable full-python Wappalyzer implementation ([python-Wappalyzer](https://github.com/chorsley/python-Wappalyzer)) with 

<<<<<<< HEAD
      python3 -m masswappalyzer --python -i [...]

- **Wappalyzer CLI** if you want to official Javascript Wappalyzer
=======
    python3 -m pip install git+https://github.com/tristanlatr/MassWappalyzer.git --upgrade
>>>>>>> b4fe6976

  - [Docker](https://hub.docker.com/r/wappalyzer/cli/), **used by default**, pull image with `docker pull wappalyzer/cli`

  - [NPM](https://www.npmjs.com/package/wappalyzer), install with `npm i -g wappalyzer`  

### Usage

    python3 -m masswappalyzer -i sample/top-100-most-visited-websites-in-the-US-as-of-2020.txt -o sample/top-100-most-visited-websites-in-the-US-as-of-2020.xlsx

If you installed `wappalyzer` command from NPM, use

    python3 -m masswappalyzer -w wappalyzer -i urls.txt -o results.xlsx

Output: 
```
Mass Wappalyzer 1.0
Loading...: 100%|100/100 [08:26<00:00,  5.06s/it]
All applications seen: 
{'YouTube', 'ApacheTomcat', 'GoogleWebServer', 'Parsely', 'Nodejs', 'Ensighten', ...}
Creating Excel file sample/top-100-most-visited-websites-in-the-US-as-of-2020.xlsx
Done
```

### Excel file

![Excel file](https://raw.githubusercontent.com/tristanlatr/MassWappalyzer/master/sample/top-100-most-visited-websites-in-the-US-as-of-2020.png "Excel file")

### Full help

```
usage: python3 -m masswappalyzer [-h] -i Input file [-o Output file]
                                 [-f Format] [-w Wappalyzer path]
                                 [-c Wappalyzer arguments] [-a Number] -p [-v]

Run Wappalyzer asynchronously on a list of URLs and generate a Excel file
containing all results.

optional arguments:
  -h, --help            show this help message and exit
  -i Input file, --inputfile Input file
                        Input file, the file must contain 1 host URL per line.
                        (default: None)
  -o Output file, --outputfile Output file
                        Output file containning all Wappalyzer informations
                        (default: WappalyzerResults)
  -f Format, --outputformat Format
                        Indicate output format. Choices: 'xlsx', 'csv',
                        'json'. Excel by default. (default: xlsx)
  -w Wappalyzer path, --wappalyzerpath Wappalyzer path
                        Indicate the path to the Wappalyzer executable. Use
                        docker by default. (default: docker run --rm
                        wappalyzer/cli)
  -c Wappalyzer arguments, --wappalyzerargs Wappalyzer arguments
                        Indicate the arguments of the Wappalyzer command as
                        string (default: --pretty --probe --user-
                        agent="Mozilla/5.0 (Macintosh; Intel Mac OS X 10_15_6)
                        AppleWebKit/537.36 (KHTML, like Gecko)
                        Chrome/85.0.4183.83 Safari/537.36")
  -a Number, --asynch_workers Number
                        Number of websites to analyze at the same time
                        (default: 5)
  -p, --python          Use full Python Wappalyzer implementation "python-
                        Wappalyzer". No need to install Wappalyzer CLI. Proram
                        relies on official tool by default, results may change
                        if you use python Wappalyzer. (default: False)
  -v, --verbose         Print what Wappalyzer prints (default: False)

```<|MERGE_RESOLUTION|>--- conflicted
+++ resolved
@@ -16,19 +16,15 @@
 
 Install **Python module**  
 
-    python3 -m pip install git+https://github.com/tristanlatr/MassWappalyzer.git
+    python3 -m pip install git+https://github.com/tristanlatr/MassWappalyzer.git --upgrade
 
 ### Requirements
 
 - **None** If you enable full-python Wappalyzer implementation ([python-Wappalyzer](https://github.com/chorsley/python-Wappalyzer)) with 
 
-<<<<<<< HEAD
       python3 -m masswappalyzer --python -i [...]
 
-- **Wappalyzer CLI** if you want to official Javascript Wappalyzer
-=======
-    python3 -m pip install git+https://github.com/tristanlatr/MassWappalyzer.git --upgrade
->>>>>>> b4fe6976
+- **Wappalyzer CLI** if you want to use the official Javascript Wappalyzer CLI (shows more details but slower)  
 
   - [Docker](https://hub.docker.com/r/wappalyzer/cli/), **used by default**, pull image with `docker pull wappalyzer/cli`
 
